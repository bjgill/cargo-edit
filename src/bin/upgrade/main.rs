//! `cargo upgrade`
#![warn(missing_docs, missing_debug_implementations, missing_copy_implementations, trivial_casts,
        trivial_numeric_casts, unsafe_code, unstable_features, unused_import_braces,
        unused_qualifications)]

extern crate cargo_metadata;
extern crate docopt;
#[macro_use]
extern crate error_chain;
#[macro_use]
extern crate serde_derive;
extern crate toml_edit;

<<<<<<< HEAD
use std::collections::HashSet;
use std::path::{Path, PathBuf};
=======
use std::collections::HashMap;
use std::io::Write;
use std::path::Path;
>>>>>>> c582f305
use std::process;

extern crate cargo_edit;
use cargo_edit::{find, get_latest_dependency, Dependency, LocalManifest};

extern crate termcolor;
use termcolor::{BufferWriter, Color, ColorChoice, ColorSpec, WriteColor};

mod errors {
    error_chain!{
        links {
            CargoEditLib(::cargo_edit::Error, ::cargo_edit::ErrorKind);
        }

        foreign_links {
            // cargo-metadata doesn't (yet) export `ErrorKind`
            Metadata(::cargo_metadata::Error);
        }
    }
}
use errors::*;

static USAGE: &'static str = r"
Upgrade dependencies as specified in the local manifest file (i.e. Cargo.toml).

Usage:
    cargo upgrade [options]
    cargo upgrade [options] <dependency>... [--precise <PRECISE>]
    cargo upgrade (-h | --help)
    cargo upgrade (-V | --version)

Options:
    --all                       Upgrade all packages in the workspace.
    --precise PRECISE           Upgrade dependencies to exactly PRECISE.
    --manifest-path PATH        Path to the manifest to upgrade.
    --allow-prerelease          Include prerelease versions when fetching from crates.io (e.g.
                                '0.6.0-alpha'). Defaults to false.
    --dry-run                   Print changes to be made without making them. Defaults to false.
    -h --help                   Show this help page.
    -V --version                Show version.

This command differs from `cargo update`, which updates the dependency versions recorded in the
local lock file (Cargo.lock).

Dev, build, and all target dependencies will also be upgraded. Only dependencies from crates.io are
supported. Git/path dependencies will be ignored.

All packages in the workspace will be upgraded if the `--all` flag is supplied. The `--all` flag may
be supplied in the presence of a virtual manifest.
";

/// Docopts input args.
#[derive(Debug, Deserialize)]
struct Args {
    /// `<dependency>...`
    arg_dependency: Vec<String>,
    /// `--precise PRECISE`
    flag_precise: Option<String>,
    /// `--manifest-path PATH`
    flag_manifest_path: Option<String>,
    /// `--version`
    flag_version: bool,
    /// `--all`
    flag_all: bool,
    /// `--allow-prerelease`
    flag_allow_prerelease: bool,
    /// `--dry-run`
    flag_dry_run: bool,
}

/// A collection of manifests.
struct Manifests(Vec<(LocalManifest, cargo_metadata::Package)>);

<<<<<<< HEAD
impl Manifests {
    /// Get all manifests in the workspace.
    fn get_all(manifest_path: &Option<String>) -> Result<Self> {
        let manifest_path = manifest_path.clone().map(PathBuf::from);
=======
/// Upgrade the specified manifest. Use the closure provided to get the new dependency versions.
fn upgrade_manifest_using_dependencies<F>(
    manifest_path: &Option<String>,
    only_update: &[String],
    dry_run: bool,
    new_dependency: F,
) -> Result<()>
where
    F: Fn(&String) -> cargo_edit::Result<Dependency>,
{
    let manifest_path = manifest_path.as_ref().map(From::from);
    let mut manifest = Manifest::open(&manifest_path)?;

    if dry_run {
        let bufwtr = BufferWriter::stdout(ColorChoice::Always);
        let mut buffer = bufwtr.buffer();
        buffer
            .set_color(ColorSpec::new().set_fg(Some(Color::Cyan)).set_bold(true))
            .chain_err(|| "Failed to set output colour")?;
        write!(&mut buffer, "Starting dry run. ")
            .chain_err(|| "Failed to write dry run message")?;
        buffer
            .set_color(&ColorSpec::new())
            .chain_err(|| "Failed to clear output colour")?;
        writeln!(&mut buffer, "Changes will not be saved.")
            .chain_err(|| "Failed to write dry run message")?;
        bufwtr
            .print(&buffer)
            .chain_err(|| "Failed to print dry run message")?;
    }

    for (table_path, table) in manifest.get_sections() {
        let table_like = table.as_table_like().expect("bug in get_sections");
        for (name, old_value) in table_like.iter() {
            let owned = name.to_owned();
            if (only_update.is_empty() || only_update.contains(&owned))
                && is_version_dependency(old_value)
            {
                let latest_version = new_dependency(&owned)?;

                manifest.update_table_entry(&table_path, &latest_version, dry_run)?;
            }
        }
    }
>>>>>>> c582f305

        cargo_metadata::metadata_deps(manifest_path.as_ref().map(Path::new), true)
            .chain_err(|| "Failed to get workspace metadata")?
            .packages
            .into_iter()
            .map(|package| {
                Ok((
                    LocalManifest::try_new(Path::new(&package.manifest_path))?,
                    package,
                ))
            })
            .collect::<Result<Vec<_>>>()
            .map(Manifests)
    }

<<<<<<< HEAD
    /// Get the manifest specified by the manifest path. Try to make an educated guess if no path is
    /// provided.
    fn get_local_one(manifest_path: &Option<String>) -> Result<Self> {
        let manifest_path = manifest_path.clone().map(PathBuf::from);
        let resolved_manifest_path: String = find(&manifest_path)?.to_string_lossy().into();

        let manifest = LocalManifest::find(&manifest_path)?;
=======
fn upgrade_manifest(
    manifest_path: &Option<String>,
    only_update: &[String],
    allow_prerelease: bool,
    dry_run: bool,
) -> Result<()> {
    upgrade_manifest_using_dependencies(manifest_path, only_update, dry_run, |name| {
        get_latest_dependency(name, allow_prerelease)
    })
}

fn upgrade_manifest_from_cache(
    manifest_path: &Option<String>,
    only_update: &[String],
    new_deps: &HashMap<String, Dependency>,
    dry_run: bool,
) -> Result<()> {
    upgrade_manifest_using_dependencies(
        manifest_path,
        only_update,
        dry_run,
        |name| Ok(new_deps[name].clone()),
    )
}
>>>>>>> c582f305

        let packages = cargo_metadata::metadata_deps(manifest_path.as_ref().map(Path::new), true)
            .chain_err(|| "Invalid manifest")?
            .packages;
        let package = packages
            .iter()
            .find(|p| p.manifest_path == resolved_manifest_path)
            // If we have successfully got metadata, but our manifest path does not correspond to a
            // package, we must have been called against a virtual manifest.
            .chain_err(|| "Found virtual manifest, but this command requires running against an \
                           actual package in this workspace. Try adding `--all`.")?;

        Ok(Manifests(vec![(manifest, package.to_owned())]))
    }

    /// Get the combined set of dependencies of the manifests.
    fn get_dependencies(&self, only_update: &[String]) -> Dependencies {
        /// Helper function to check whether a `cargo_metadata::Dependency` is a version dependency.
        fn is_version_dep(dependency: &cargo_metadata::Dependency) -> bool {
            match dependency.source {
                // This is the criterion cargo uses (in `SourceId::from_url`) to decide whether a
                // dependency has the 'registry' kind.
                Some(ref s) => s.splitn(2, '+').next() == Some("registry"),
                _ => false,
            }
        }

<<<<<<< HEAD
        Dependencies(
            self.0
                .iter()
                .flat_map(|&(_, ref package)| package.dependencies.clone())
                .filter(|dependency| {
                    only_update.is_empty() || only_update.contains(&dependency.name)
                })
                .filter(is_version_dep)
                .map(|dependency| {
                    // Convert manually from one dependency format to another. Ideally, this would
                    // be done by implementing `From`. However, that would require pulling in
                    // `cargo::SourceId::from_url`, which would entail pulling the entirety of
                    // cargo.
                    Dependency::new(&dependency.name)
                        .set_optional(dependency.optional)
                        .set_version(&dependency.req.to_string())
                })
                .collect(),
        )
    }

    ///  Upgrade the manifests on disk. They will upgrade using the new dependencies provided.
    fn upgrade(self, upgraded_deps: &Dependencies) -> Result<()> {
        for (mut manifest, _) in self.0 {
            for dependency in &upgraded_deps.0 {
                manifest.upgrade(dependency)?;
            }
=======
fn upgrade_workspace_manifests(
    manifest_path: &Option<String>,
    only_update: &[String],
    allow_prerelease: bool,
    dry_run: bool,
) -> Result<()> {
    let new_deps = get_new_workspace_deps(manifest_path, only_update, allow_prerelease)?;

    get_workspace_manifests(manifest_path).and_then(|manifests| {
        for manifest in manifests {
            upgrade_manifest_from_cache(&Some(manifest), only_update, &new_deps, dry_run)?
>>>>>>> c582f305
        }

        Ok(())
    }
}

/// This represents the version dependencies of the manifests that `cargo-upgrade` will upgrade.
struct Dependencies(HashSet<Dependency>);

impl Dependencies {
    /// Transform the dependencies into their upgraded forms. If a version is specified, all
    /// dependencies will get that version.
    fn get_upgraded(
        self,
        precise: &Option<String>,
        allow_prerelease: bool,
    ) -> Result<Dependencies> {
        self.0
            .into_iter()
            .map(|dependency| {
                if let Some(ref precise) = *precise {
                    Ok(dependency.set_version(precise))
                } else {
                    get_latest_dependency(&dependency.name, allow_prerelease)
                        .chain_err(|| "Failed to get new version")
                }
            })
            .collect::<Result<_>>()
            .map(Dependencies)
    }
}

/// Main processing function. Allows us to return a `Result` so that `main` can print pretty error
/// messages.
fn process(args: &Args) -> Result<()> {
    let manifests = if args.flag_all {
        Manifests::get_all(&args.flag_manifest_path)
    } else {
        Manifests::get_local_one(&args.flag_manifest_path)
    }?;

    let existing_dependencies = manifests.get_dependencies(&args.arg_dependency.clone());

    let upgraded_dependencies =
        existing_dependencies.get_upgraded(&args.flag_precise, args.flag_allow_prerelease)?;

    manifests.upgrade(&upgraded_dependencies)
}

fn main() {
    let args = docopt::Docopt::new(USAGE)
        .and_then(|d| d.deserialize::<Args>())
        .unwrap_or_else(|err| err.exit());

    if args.flag_version {
        println!("cargo-upgrade version {}", env!("CARGO_PKG_VERSION"));
        process::exit(0);
    }

<<<<<<< HEAD
    if let Err(err) = process(&args) {
=======
    let output = if args.flag_all {
        upgrade_workspace_manifests(
            &args.flag_manifest_path,
            &args.flag_dependency,
            args.flag_allow_prerelease,
            args.flag_dry_run,
        )
    } else {
        upgrade_manifest(
            &args.flag_manifest_path,
            &args.flag_dependency,
            args.flag_allow_prerelease,
            args.flag_dry_run,
        )
    };

    if let Err(err) = output {
>>>>>>> c582f305
        eprintln!("Command failed due to unhandled error: {}\n", err);

        for e in err.iter().skip(1) {
            eprintln!("Caused by: {}", e);
        }

        if let Some(backtrace) = err.backtrace() {
            eprintln!("Backtrace: {:?}", backtrace);
        }

        process::exit(1);
    }
}<|MERGE_RESOLUTION|>--- conflicted
+++ resolved
@@ -11,14 +11,9 @@
 extern crate serde_derive;
 extern crate toml_edit;
 
-<<<<<<< HEAD
 use std::collections::HashSet;
 use std::path::{Path, PathBuf};
-=======
-use std::collections::HashMap;
 use std::io::Write;
-use std::path::Path;
->>>>>>> c582f305
 use std::process;
 
 extern crate cargo_edit;
@@ -42,7 +37,7 @@
 use errors::*;
 
 static USAGE: &'static str = r"
-Upgrade dependencies as specified in the local manifest file (i.e. Cargo.toml).
+Upgrade all dependencies in a manifest file to the latest version.
 
 Usage:
     cargo upgrade [options]
@@ -59,9 +54,6 @@
     --dry-run                   Print changes to be made without making them. Defaults to false.
     -h --help                   Show this help page.
     -V --version                Show version.
-
-This command differs from `cargo update`, which updates the dependency versions recorded in the
-local lock file (Cargo.lock).
 
 Dev, build, and all target dependencies will also be upgraded. Only dependencies from crates.io are
 supported. Git/path dependencies will be ignored.
@@ -92,57 +84,10 @@
 /// A collection of manifests.
 struct Manifests(Vec<(LocalManifest, cargo_metadata::Package)>);
 
-<<<<<<< HEAD
 impl Manifests {
     /// Get all manifests in the workspace.
     fn get_all(manifest_path: &Option<String>) -> Result<Self> {
         let manifest_path = manifest_path.clone().map(PathBuf::from);
-=======
-/// Upgrade the specified manifest. Use the closure provided to get the new dependency versions.
-fn upgrade_manifest_using_dependencies<F>(
-    manifest_path: &Option<String>,
-    only_update: &[String],
-    dry_run: bool,
-    new_dependency: F,
-) -> Result<()>
-where
-    F: Fn(&String) -> cargo_edit::Result<Dependency>,
-{
-    let manifest_path = manifest_path.as_ref().map(From::from);
-    let mut manifest = Manifest::open(&manifest_path)?;
-
-    if dry_run {
-        let bufwtr = BufferWriter::stdout(ColorChoice::Always);
-        let mut buffer = bufwtr.buffer();
-        buffer
-            .set_color(ColorSpec::new().set_fg(Some(Color::Cyan)).set_bold(true))
-            .chain_err(|| "Failed to set output colour")?;
-        write!(&mut buffer, "Starting dry run. ")
-            .chain_err(|| "Failed to write dry run message")?;
-        buffer
-            .set_color(&ColorSpec::new())
-            .chain_err(|| "Failed to clear output colour")?;
-        writeln!(&mut buffer, "Changes will not be saved.")
-            .chain_err(|| "Failed to write dry run message")?;
-        bufwtr
-            .print(&buffer)
-            .chain_err(|| "Failed to print dry run message")?;
-    }
-
-    for (table_path, table) in manifest.get_sections() {
-        let table_like = table.as_table_like().expect("bug in get_sections");
-        for (name, old_value) in table_like.iter() {
-            let owned = name.to_owned();
-            if (only_update.is_empty() || only_update.contains(&owned))
-                && is_version_dependency(old_value)
-            {
-                let latest_version = new_dependency(&owned)?;
-
-                manifest.update_table_entry(&table_path, &latest_version, dry_run)?;
-            }
-        }
-    }
->>>>>>> c582f305
 
         cargo_metadata::metadata_deps(manifest_path.as_ref().map(Path::new), true)
             .chain_err(|| "Failed to get workspace metadata")?
@@ -158,7 +103,6 @@
             .map(Manifests)
     }
 
-<<<<<<< HEAD
     /// Get the manifest specified by the manifest path. Try to make an educated guess if no path is
     /// provided.
     fn get_local_one(manifest_path: &Option<String>) -> Result<Self> {
@@ -166,32 +110,6 @@
         let resolved_manifest_path: String = find(&manifest_path)?.to_string_lossy().into();
 
         let manifest = LocalManifest::find(&manifest_path)?;
-=======
-fn upgrade_manifest(
-    manifest_path: &Option<String>,
-    only_update: &[String],
-    allow_prerelease: bool,
-    dry_run: bool,
-) -> Result<()> {
-    upgrade_manifest_using_dependencies(manifest_path, only_update, dry_run, |name| {
-        get_latest_dependency(name, allow_prerelease)
-    })
-}
-
-fn upgrade_manifest_from_cache(
-    manifest_path: &Option<String>,
-    only_update: &[String],
-    new_deps: &HashMap<String, Dependency>,
-    dry_run: bool,
-) -> Result<()> {
-    upgrade_manifest_using_dependencies(
-        manifest_path,
-        only_update,
-        dry_run,
-        |name| Ok(new_deps[name].clone()),
-    )
-}
->>>>>>> c582f305
 
         let packages = cargo_metadata::metadata_deps(manifest_path.as_ref().map(Path::new), true)
             .chain_err(|| "Invalid manifest")?
@@ -219,7 +137,6 @@
             }
         }
 
-<<<<<<< HEAD
         Dependencies(
             self.0
                 .iter()
@@ -242,24 +159,29 @@
     }
 
     ///  Upgrade the manifests on disk. They will upgrade using the new dependencies provided.
-    fn upgrade(self, upgraded_deps: &Dependencies) -> Result<()> {
+    fn upgrade(self, upgraded_deps: &Dependencies, dry_run: bool) -> Result<()> {
+            if dry_run {
+        let bufwtr = BufferWriter::stdout(ColorChoice::Always);
+        let mut buffer = bufwtr.buffer();
+        buffer
+            .set_color(ColorSpec::new().set_fg(Some(Color::Cyan)).set_bold(true))
+            .chain_err(|| "Failed to set output colour")?;
+        write!(&mut buffer, "Starting dry run. ")
+            .chain_err(|| "Failed to write dry run message")?;
+        buffer
+            .set_color(&ColorSpec::new())
+            .chain_err(|| "Failed to clear output colour")?;
+        writeln!(&mut buffer, "Changes will not be saved.")
+            .chain_err(|| "Failed to write dry run message")?;
+        bufwtr
+            .print(&buffer)
+            .chain_err(|| "Failed to print dry run message")?;
+    }
+
         for (mut manifest, _) in self.0 {
             for dependency in &upgraded_deps.0 {
-                manifest.upgrade(dependency)?;
+                manifest.upgrade(dependency, dry_run)?;
             }
-=======
-fn upgrade_workspace_manifests(
-    manifest_path: &Option<String>,
-    only_update: &[String],
-    allow_prerelease: bool,
-    dry_run: bool,
-) -> Result<()> {
-    let new_deps = get_new_workspace_deps(manifest_path, only_update, allow_prerelease)?;
-
-    get_workspace_manifests(manifest_path).and_then(|manifests| {
-        for manifest in manifests {
-            upgrade_manifest_from_cache(&Some(manifest), only_update, &new_deps, dry_run)?
->>>>>>> c582f305
         }
 
         Ok(())
@@ -306,7 +228,7 @@
     let upgraded_dependencies =
         existing_dependencies.get_upgraded(&args.flag_precise, args.flag_allow_prerelease)?;
 
-    manifests.upgrade(&upgraded_dependencies)
+    manifests.upgrade(&upgraded_dependencies, args.flag_dry_run)
 }
 
 fn main() {
@@ -319,27 +241,7 @@
         process::exit(0);
     }
 
-<<<<<<< HEAD
     if let Err(err) = process(&args) {
-=======
-    let output = if args.flag_all {
-        upgrade_workspace_manifests(
-            &args.flag_manifest_path,
-            &args.flag_dependency,
-            args.flag_allow_prerelease,
-            args.flag_dry_run,
-        )
-    } else {
-        upgrade_manifest(
-            &args.flag_manifest_path,
-            &args.flag_dependency,
-            args.flag_allow_prerelease,
-            args.flag_dry_run,
-        )
-    };
-
-    if let Err(err) = output {
->>>>>>> c582f305
         eprintln!("Command failed due to unhandled error: {}\n", err);
 
         for e in err.iter().skip(1) {
